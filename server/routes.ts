import type { Express, Request, Response, NextFunction } from "express";
import { createServer, type Server } from "http";
import multer from "multer";
import sharp from "sharp";
import path from "path";
import fs from "fs";
import { storage } from "./storage";
import { 
  insertProjectSchema,
  insertEmpathyMapSchema,
  insertPersonaSchema,
  insertInterviewSchema,
  insertObservationSchema,
  insertPovStatementSchema,
  insertHmwQuestionSchema,
  insertIdeaSchema,
  insertPrototypeSchema,
  insertTestPlanSchema,
  insertTestResultSchema,
  insertUserProgressSchema,
  insertUserSchema,
  insertArticleSchema,
  insertSubscriptionPlanSchema,
  insertUserSubscriptionSchema,
  insertCanvasDrawingSchema,
  insertPhaseCardSchema,
  insertBenchmarkSchema,
  insertBenchmarkAssessmentSchema,
  insertDvfAssessmentSchema,
  insertLovabilityMetricSchema,
  insertProjectAnalyticsSchema,
  insertCompetitiveAnalysisSchema,
  updateProfileSchema,
  insertHelpArticleSchema
} from "@shared/schema";
import bcrypt from "bcrypt";
import Stripe from "stripe";
import { 
  loadUserSubscription, 
  checkProjectLimit, 
  checkPersonaLimit, 
  getSubscriptionInfo 
} from "./subscriptionMiddleware";
import { designThinkingAI, type ChatMessage, type DesignThinkingContext } from "./aiService";
import { designThinkingGeminiAI } from "./geminiService";
import { PPTXService } from "./pptxService";

// Initialize Stripe with secret key - validate environment variable
if (!process.env.STRIPE_SECRET_KEY) {
  throw new Error('STRIPE_SECRET_KEY environment variable is required');
}

const stripe = new Stripe(process.env.STRIPE_SECRET_KEY, {
  apiVersion: "2025-08-27.basil",
});

// Extend Request interface to include session user
declare module 'express-serve-static-core' {
  interface Request {
    user?: {
      id: string;
      username: string;
      role: string;
      createdAt: Date;
    };
  }
}

// Authentication middleware
function requireAuth(req: Request, res: Response, next: NextFunction) {
  if (!req.session?.userId) {
    return res.status(401).json({ error: "Authentication required" });
  }
  
  // Set user data on request for easy access
  if (req.session.user) {
    req.user = req.session.user;
  }
  
  next();
}

// Admin authorization middleware  
function requireAdmin(req: Request, res: Response, next: NextFunction) {
  console.log("[ADMIN CHECK] Request:", {
    hasSession: !!req.session,
    userId: req.session?.userId,
    userRole: req.session?.user?.role,
    method: req.method,
    path: req.path
  });
  
  if (!req.session?.userId || !req.session?.user) {
    console.log("[ADMIN CHECK] FAILED - No session");
    return res.status(401).json({ error: "Authentication required" });
  }
  
  if (req.session.user.role !== 'admin') {
    console.log("[ADMIN CHECK] FAILED - Not admin, role:", req.session.user.role);
    return res.status(403).json({ error: "Admin access required" });
  }
  
  console.log("[ADMIN CHECK] PASSED - User is admin");
  // Set user data on request
  req.user = req.session.user;
  next();
}

// Configuração do multer para upload de arquivos
const storage_config = multer.memoryStorage();
const upload = multer({
  storage: storage_config,
  limits: {
    fileSize: 50 * 1024 * 1024, // 50MB limit - increased to match express.json
  },
  fileFilter: (req: any, file: any, cb: any) => {
    if (file.mimetype.startsWith('image/')) {
      cb(null, true);
    } else {
      cb(new Error('Apenas arquivos de imagem são permitidos'));
    }
  },
});

// Função para garantir que o diretório de uploads existe
function ensureUploadDirectory() {
  const uploadDir = path.join(process.cwd(), 'public', 'uploads', 'avatars');
  if (!fs.existsSync(uploadDir)) {
    fs.mkdirSync(uploadDir, { recursive: true });
  }
  return uploadDir;
}

// Duplicate project prevention - tracks recent project creations per user
interface ProjectCreationRecord {
  name: string;
  userId: string;
  timestamp: number;
}

const recentProjectCreations = new Map<string, ProjectCreationRecord>();
const DUPLICATE_PREVENTION_WINDOW_MS = 3000; // 3 seconds

// Clean up old entries periodically
setInterval(() => {
  const now = Date.now();
  const entries = Array.from(recentProjectCreations.entries());
  for (const [key, record] of entries) {
    if (now - record.timestamp > DUPLICATE_PREVENTION_WINDOW_MS) {
      recentProjectCreations.delete(key);
    }
  }
}, 5000); // Clean every 5 seconds

function isDuplicateProjectCreation(userId: string, projectName: string): boolean {
  const key = `${userId}:${projectName.trim().toLowerCase()}`;
  const existing = recentProjectCreations.get(key);
  
  if (!existing) {
    return false;
  }
  
  const now = Date.now();
  const timeSinceCreation = now - existing.timestamp;
  
  // If the same user created a project with same name recently, it's a duplicate
  return timeSinceCreation < DUPLICATE_PREVENTION_WINDOW_MS;
}

function recordProjectCreation(userId: string, projectName: string): void {
  const key = `${userId}:${projectName.trim().toLowerCase()}`;
  recentProjectCreations.set(key, {
    name: projectName,
    userId: userId,
    timestamp: Date.now()
  });
}

export async function registerRoutes(app: Express): Promise<Server> {
  // Health check endpoint for Replit deployment validation
  app.get('/health', (req: Request, res: Response) => {
    res.status(200).json({ status: 'ok', timestamp: new Date().toISOString() });
  });

  // Subscription info endpoint
  app.get("/api/subscription-info", requireAuth, getSubscriptionInfo);

  // Projects routes
  app.get("/api/projects", requireAuth, async (req, res) => {
    try {
      const projects = await storage.getProjects();
      res.json(projects);
    } catch (error) {
      res.status(500).json({ error: "Failed to fetch projects" });
    }
  });

  app.get("/api/projects/:id", requireAuth, async (req, res) => {
    try {
      const project = await storage.getProject(req.params.id);
      if (!project) {
        return res.status(404).json({ error: "Project not found" });
      }
      res.json(project);
    } catch (error) {
      res.status(500).json({ error: "Failed to fetch project" });
    }
  });

  app.post("/api/projects", requireAuth, checkProjectLimit, async (req, res) => {
    try {
      console.log("Creating project - Request body:", req.body);
      console.log("User session:", req.session?.userId ? "authenticated" : "not authenticated");
      
      const validatedData = insertProjectSchema.parse(req.body);
      console.log("Data validated successfully:", validatedData);
      
      // Check for duplicate creation attempts (per user)
      const userId = req.session!.userId!;
      if (isDuplicateProjectCreation(userId, validatedData.name)) {
        console.log(`Duplicate project creation attempt blocked for user ${userId}:`, validatedData.name);
        return res.status(409).json({ 
          error: "Projeto duplicado detectado",
          message: "Você já criou um projeto com este nome recentemente. Por favor, aguarde alguns segundos antes de tentar novamente."
        });
      }
      
      // Record this creation attempt
      recordProjectCreation(userId, validatedData.name);
      
      const project = await storage.createProject(validatedData);
      console.log("Project created successfully:", project.id);
      
      res.status(201).json(project);
    } catch (error) {
      console.error("Error creating project:", error);
      
      // Handle validation errors specifically
      if (error && typeof error === 'object' && 'issues' in error) {
        const validationError = error as any;
        return res.status(400).json({ 
          error: "Dados do projeto inválidos", 
          details: validationError.issues?.map((issue: any) => ({
            field: issue.path?.join('.'),
            message: issue.message
          }))
        });
      }
      
      // Handle other errors
      res.status(500).json({ error: "Erro interno do servidor. Tente novamente." });
    }
  });

  app.put("/api/projects/:id", requireAuth, async (req, res) => {
    try {
      const validatedData = insertProjectSchema.partial().parse(req.body);
      const project = await storage.updateProject(req.params.id, validatedData);
      if (!project) {
        return res.status(404).json({ error: "Project not found" });
      }
      
      // Create automatic backup after significant project update
      try {
        const existingBackups = await storage.getProjectBackups(req.params.id);
        const lastBackup = existingBackups[0];
        const oneHourAgo = new Date(Date.now() - 60 * 60 * 1000);
        
        // Only create auto backup if last one was > 1 hour ago
        if (!lastBackup || (lastBackup.createdAt && new Date(lastBackup.createdAt) < oneHourAgo)) {
          await storage.createProjectBackup(req.params.id, 'auto', 'Backup automático após atualização');
        }
      } catch (backupError) {
        console.error('Error creating automatic backup:', backupError);
      }
      
      res.json(project);
    } catch (error) {
      res.status(400).json({ error: "Invalid project data" });
    }
  });

  app.delete("/api/projects/:id", requireAuth, async (req, res) => {
    try {
      const success = await storage.deleteProject(req.params.id);
      if (!success) {
        return res.status(404).json({ error: "Project not found" });
      }
      res.json({ success: true });
    } catch (error) {
      res.status(500).json({ error: "Failed to delete project" });
    }
  });

  // Phase 1: Empathize - Empathy Maps
  app.get("/api/projects/:projectId/empathy-maps", requireAuth, async (req, res) => {
    try {
      const empathyMaps = await storage.getEmpathyMaps(req.params.projectId);
      res.json(empathyMaps);
    } catch (error) {
      res.status(500).json({ error: "Failed to fetch empathy maps" });
    }
  });

  app.post("/api/projects/:projectId/empathy-maps", requireAuth, async (req, res) => {
    try {
      const validatedData = insertEmpathyMapSchema.parse({
        ...req.body,
        projectId: req.params.projectId
      });
      const empathyMap = await storage.createEmpathyMap(validatedData);
      res.status(201).json(empathyMap);
    } catch (error) {
      res.status(400).json({ error: "Invalid empathy map data" });
    }
  });

  app.put("/api/empathy-maps/:id", requireAuth, async (req, res) => {
    try {
      const validatedData = insertEmpathyMapSchema.omit({ projectId: true }).partial().parse(req.body);
      const empathyMap = await storage.updateEmpathyMap(req.params.id, validatedData);
      if (!empathyMap) {
        return res.status(404).json({ error: "Empathy map not found" });
      }
      res.json(empathyMap);
    } catch (error) {
      res.status(400).json({ error: "Invalid empathy map data" });
    }
  });

  app.delete("/api/empathy-maps/:id", requireAuth, async (req, res) => {
    try {
      const success = await storage.deleteEmpathyMap(req.params.id);
      if (!success) {
        return res.status(404).json({ error: "Empathy map not found" });
      }
      res.json({ success: true });
    } catch (error) {
      res.status(500).json({ error: "Failed to delete empathy map" });
    }
  });

  // Endpoint para upload de imagens
  app.post("/api/upload/avatar", requireAuth, upload.single('avatar'), async (req: any, res) => {
    try {
      if (!req.file) {
        return res.status(400).json({ error: "Nenhum arquivo enviado" });
      }

      const uploadDir = ensureUploadDirectory();
      const fileName = `avatar-${Date.now()}-${Math.random().toString(36).substring(7)}.jpg`;
      const filePath = path.join(uploadDir, fileName);

      // Redimensionar e otimizar a imagem usando Sharp
      await sharp(req.file.buffer)
        .resize(200, 200, { 
          fit: 'cover',
          position: 'center'
        })
        .jpeg({ 
          quality: 85,
          progressive: true
        })
        .toFile(filePath);

      // Retornar a URL relativa do arquivo
      const avatarUrl = `/uploads/avatars/${fileName}`;
      res.json({ url: avatarUrl });

    } catch (error: any) {
      console.error("Erro no upload:", error);
      res.status(500).json({ error: "Erro ao processar upload" });
    }
  });

  // Phase 1: Empathize - Personas
  app.get("/api/projects/:projectId/personas", requireAuth, async (req, res) => {
    try {
      const personas = await storage.getPersonas(req.params.projectId);
      res.json(personas);
    } catch (error) {
      res.status(500).json({ error: "Failed to fetch personas" });
    }
  });

  app.post("/api/projects/:projectId/personas", requireAuth, checkPersonaLimit, async (req, res) => {
    try {
      const validatedData = insertPersonaSchema.parse({
        ...req.body,
        projectId: req.params.projectId
      });
      const persona = await storage.createPersona(validatedData);
      res.status(201).json(persona);
    } catch (error) {
      res.status(400).json({ error: "Invalid persona data" });
    }
  });

  app.put("/api/personas/:id", requireAuth, async (req, res) => {
    try {
      const validatedData = insertPersonaSchema.omit({ projectId: true }).partial().parse(req.body);
      const persona = await storage.updatePersona(req.params.id, validatedData);
      if (!persona) {
        return res.status(404).json({ error: "Persona not found" });
      }
      res.json(persona);
    } catch (error) {
      res.status(400).json({ error: "Invalid persona data" });
    }
  });

  app.delete("/api/personas/:id", requireAuth, async (req, res) => {
    try {
      const success = await storage.deletePersona(req.params.id);
      if (!success) {
        return res.status(404).json({ error: "Persona not found" });
      }
      res.json({ success: true });
    } catch (error) {
      res.status(500).json({ error: "Failed to delete persona" });
    }
  });

  // Phase 1: Empathize - Interviews
  app.get("/api/projects/:projectId/interviews", requireAuth, async (req, res) => {
    try {
      const interviews = await storage.getInterviews(req.params.projectId);
      res.json(interviews);
    } catch (error) {
      res.status(500).json({ error: "Failed to fetch interviews" });
    }
  });

  app.post("/api/projects/:projectId/interviews", requireAuth, async (req, res) => {
    try {
      console.log('Interview creation request:', {
        projectId: req.params.projectId,
        body: req.body
      });
      
      // Converter string de data para objeto Date se necessário
      const questions = Array.isArray(req.body.questions) ? req.body.questions : [];
      const responses = Array.isArray(req.body.responses) ? req.body.responses : [];
      
      console.log('Questions/Responses:', { questions, responses });
      
      // Filtrar e alinhar pares pergunta/resposta
      const validPairs = questions
        .map((q: string, i: number) => ({ 
          question: String(q || '').trim(), 
          response: String(responses[i] || '').trim() 
        }))
        .filter((pair: { question: string; response: string }) => pair.question !== '');
      
      console.log('Valid pairs:', validPairs);
      
      const dataToValidate = {
        ...req.body,
        projectId: req.params.projectId,
        date: typeof req.body.date === 'string' ? new Date(req.body.date) : req.body.date,
        questions: validPairs.map((p: { question: string; response: string }) => p.question),
        responses: validPairs.map((p: { question: string; response: string }) => p.response),
      };
      
      console.log('Data to validate:', dataToValidate);
      
      const validatedData = insertInterviewSchema.parse(dataToValidate);
      console.log('Data validated successfully');
      
      const interview = await storage.createInterview(validatedData);
      console.log('Interview created:', interview.id);
      
      res.status(201).json(interview);
    } catch (error) {
      console.error('Interview creation error:', error);
      res.status(400).json({ 
        error: "Invalid interview data",
        details: error instanceof Error ? error.message : String(error)
      });
    }
  });

  app.put("/api/interviews/:id", requireAuth, async (req, res) => {
    try {
      const validatedData = insertInterviewSchema.omit({ projectId: true }).partial().parse(req.body);
      const interview = await storage.updateInterview(req.params.id, validatedData);
      if (!interview) {
        return res.status(404).json({ error: "Interview not found" });
      }
      res.json(interview);
    } catch (error) {
      res.status(400).json({ error: "Invalid interview data" });
    }
  });

  app.delete("/api/interviews/:id", requireAuth, async (req, res) => {
    try {
      const success = await storage.deleteInterview(req.params.id);
      if (!success) {
        return res.status(404).json({ error: "Interview not found" });
      }
      res.json({ success: true });
    } catch (error) {
      res.status(500).json({ error: "Failed to delete interview" });
    }
  });

  // Phase 1: Empathize - Observations
  app.get("/api/projects/:projectId/observations", requireAuth, async (req, res) => {
    try {
      const observations = await storage.getObservations(req.params.projectId);
      res.json(observations);
    } catch (error) {
      res.status(500).json({ error: "Failed to fetch observations" });
    }
  });

  app.post("/api/projects/:projectId/observations", requireAuth, async (req, res) => {
    try {
      console.log("Creating observation - Request body:", JSON.stringify(req.body, null, 2));
      console.log("Project ID:", req.params.projectId);
      
      const dataToValidate = {
        ...req.body,
        projectId: req.params.projectId,
        // Converter string de data para Date object se necessário
        date: req.body.date ? new Date(req.body.date) : new Date(),
      };
      console.log("Data to validate:", JSON.stringify(dataToValidate, null, 2));
      
      const validatedData = insertObservationSchema.parse(dataToValidate);
      console.log("Data validated successfully:", JSON.stringify(validatedData, null, 2));
      
      const observation = await storage.createObservation(validatedData);
      res.status(201).json(observation);
    } catch (error) {
      console.error("Observation validation error:", error);
      if (error instanceof Error) {
        console.error("Error message:", error.message);
        res.status(400).json({ error: "Invalid observation data", details: error.message });
      } else {
        res.status(400).json({ error: "Invalid observation data" });
      }
    }
  });

  app.put("/api/observations/:id", requireAuth, async (req, res) => {
    try {
      const validatedData = insertObservationSchema.omit({ projectId: true }).partial().parse(req.body);
      const observation = await storage.updateObservation(req.params.id, validatedData);
      if (!observation) {
        return res.status(404).json({ error: "Observation not found" });
      }
      res.json(observation);
    } catch (error) {
      res.status(400).json({ error: "Invalid observation data" });
    }
  });

  app.delete("/api/observations/:id", requireAuth, async (req, res) => {
    try {
      const success = await storage.deleteObservation(req.params.id);
      if (!success) {
        return res.status(404).json({ error: "Observation not found" });
      }
      res.json({ success: true });
    } catch (error) {
      res.status(500).json({ error: "Failed to delete observation" });
    }
  });

  // Phase 2: Define - POV Statements
  app.get("/api/projects/:projectId/pov-statements", requireAuth, async (req, res) => {
    try {
      const povStatements = await storage.getPovStatements(req.params.projectId);
      res.json(povStatements);
    } catch (error) {
      res.status(500).json({ error: "Failed to fetch POV statements" });
    }
  });

  app.post("/api/projects/:projectId/pov-statements", requireAuth, async (req, res) => {
    try {
      const validatedData = insertPovStatementSchema.parse({
        ...req.body,
        projectId: req.params.projectId
      });
      const povStatement = await storage.createPovStatement(validatedData);
      res.status(201).json(povStatement);
    } catch (error) {
      res.status(400).json({ error: "Invalid POV statement data" });
    }
  });

  app.put("/api/pov-statements/:id", requireAuth, async (req, res) => {
    try {
      // First, check if the POV statement exists
      const existingPovStatement = await storage.getPovStatement(req.params.id);
      if (!existingPovStatement) {
        return res.status(404).json({ error: "POV statement not found" });
      }

      // Validate the update data
      const validatedData = insertPovStatementSchema.omit({ projectId: true }).partial().parse(req.body);
      
      // Perform the update
      const povStatement = await storage.updatePovStatement(req.params.id, validatedData);
      if (!povStatement) {
        return res.status(404).json({ error: "POV statement not found" });
      }
      res.json(povStatement);
    } catch (error) {
      res.status(400).json({ error: "Invalid POV statement data" });
    }
  });

  app.delete("/api/pov-statements/:id", requireAuth, async (req, res) => {
    try {
      // First, check if the POV statement exists
      const existingPovStatement = await storage.getPovStatement(req.params.id);
      if (!existingPovStatement) {
        return res.status(404).json({ error: "POV statement not found" });
      }

      // Perform the deletion
      const success = await storage.deletePovStatement(req.params.id);
      if (!success) {
        return res.status(404).json({ error: "POV statement not found" });
      }
      res.status(204).send();
    } catch (error) {
      res.status(500).json({ error: "Failed to delete POV statement" });
    }
  });

  // Phase 2: Define - HMW Questions
  app.get("/api/projects/:projectId/hmw-questions", requireAuth, async (req, res) => {
    try {
      const hmwQuestions = await storage.getHmwQuestions(req.params.projectId);
      res.json(hmwQuestions);
    } catch (error) {
      res.status(500).json({ error: "Failed to fetch HMW questions" });
    }
  });

  app.post("/api/projects/:projectId/hmw-questions", requireAuth, async (req, res) => {
    try {
      const validatedData = insertHmwQuestionSchema.parse({
        ...req.body,
        projectId: req.params.projectId
      });
      const hmwQuestion = await storage.createHmwQuestion(validatedData);
      res.status(201).json(hmwQuestion);
    } catch (error) {
      res.status(400).json({ error: "Invalid HMW question data" });
    }
  });

  app.put("/api/hmw-questions/:id", requireAuth, async (req, res) => {
    try {
      // First, check if the HMW question exists
      const existingHmwQuestion = await storage.getHmwQuestion(req.params.id);
      if (!existingHmwQuestion) {
        return res.status(404).json({ error: "HMW question not found" });
      }

      // Validate the update data
      const validatedData = insertHmwQuestionSchema.omit({ projectId: true }).partial().parse(req.body);
      
      // Perform the update
      const hmwQuestion = await storage.updateHmwQuestion(req.params.id, validatedData);
      if (!hmwQuestion) {
        return res.status(404).json({ error: "HMW question not found" });
      }
      res.json(hmwQuestion);
    } catch (error) {
      res.status(400).json({ error: "Invalid HMW question data" });
    }
  });

  app.delete("/api/hmw-questions/:id", requireAuth, async (req, res) => {
    try {
      // First, check if the HMW question exists
      const existingHmwQuestion = await storage.getHmwQuestion(req.params.id);
      if (!existingHmwQuestion) {
        return res.status(404).json({ error: "HMW question not found" });
      }

      // Perform the deletion
      const success = await storage.deleteHmwQuestion(req.params.id);
      if (!success) {
        return res.status(404).json({ error: "HMW question not found" });
      }
      res.status(204).send();
    } catch (error) {
      res.status(500).json({ error: "Failed to delete HMW question" });
    }
  });

  // Phase 3: Ideate - Ideas
  app.get("/api/projects/:projectId/ideas", requireAuth, async (req, res) => {
    try {
      const ideas = await storage.getIdeas(req.params.projectId);
      res.json(ideas);
    } catch (error) {
      res.status(500).json({ error: "Failed to fetch ideas" });
    }
  });

  app.post("/api/projects/:projectId/ideas", requireAuth, async (req, res) => {
    try {
      const validatedData = insertIdeaSchema.parse({
        ...req.body,
        projectId: req.params.projectId
      });
      const idea = await storage.createIdea(validatedData);
      res.status(201).json(idea);
    } catch (error) {
      res.status(400).json({ error: "Invalid idea data" });
    }
  });

  app.put("/api/ideas/:id", requireAuth, async (req, res) => {
    try {
      const validatedData = insertIdeaSchema.omit({ projectId: true }).partial().parse(req.body);
      const idea = await storage.updateIdea(req.params.id, validatedData);
      if (!idea) {
        return res.status(404).json({ error: "Idea not found" });
      }
      res.json(idea);
    } catch (error) {
      res.status(400).json({ error: "Invalid idea data" });
    }
  });

  app.delete("/api/ideas/:id", requireAuth, async (req, res) => {
    try {
      const success = await storage.deleteIdea(req.params.id);
      if (!success) {
        return res.status(404).json({ error: "Idea not found" });
      }
      res.json({ success: true });
    } catch (error) {
      res.status(500).json({ error: "Failed to delete idea" });
    }
  });

  // Phase 4: Prototype - Prototypes
  app.get("/api/projects/:projectId/prototypes", requireAuth, async (req, res) => {
    try {
      const prototypes = await storage.getPrototypes(req.params.projectId);
      res.json(prototypes);
    } catch (error) {
      res.status(500).json({ error: "Failed to fetch prototypes" });
    }
  });

  app.post("/api/projects/:projectId/prototypes", requireAuth, async (req, res) => {
    try {
      const validatedData = insertPrototypeSchema.parse({
        ...req.body,
        projectId: req.params.projectId
      });
      const prototype = await storage.createPrototype(validatedData);
      res.status(201).json(prototype);
    } catch (error) {
      res.status(400).json({ error: "Invalid prototype data" });
    }
  });

  // Phase 5: Test - Test Plans
  app.get("/api/projects/:projectId/test-plans", requireAuth, async (req, res) => {
    try {
      const testPlans = await storage.getTestPlans(req.params.projectId);
      res.json(testPlans);
    } catch (error) {
      res.status(500).json({ error: "Failed to fetch test plans" });
    }
  });

  app.post("/api/projects/:projectId/test-plans", requireAuth, async (req, res) => {
    try {
      const validatedData = insertTestPlanSchema.parse({
        ...req.body,
        projectId: req.params.projectId
      });
      const testPlan = await storage.createTestPlan(validatedData);
      res.status(201).json(testPlan);
    } catch (error) {
      res.status(400).json({ error: "Invalid test plan data" });
    }
  });

  // Phase 5: Test - Test Results
  app.get("/api/test-plans/:testPlanId/results", requireAuth, async (req, res) => {
    try {
      const testResults = await storage.getTestResults(req.params.testPlanId);
      res.json(testResults);
    } catch (error) {
      res.status(500).json({ error: "Failed to fetch test results" });
    }
  });

  app.post("/api/test-plans/:testPlanId/results", requireAuth, async (req, res) => {
    try {
      const validatedData = insertTestResultSchema.parse({
        ...req.body,
        testPlanId: req.params.testPlanId
      });
      const testResult = await storage.createTestResult(validatedData);
      res.status(201).json(testResult);
    } catch (error) {
      res.status(400).json({ error: "Invalid test result data" });
    }
  });

  // User Progress routes
  app.get("/api/users/:userId/projects/:projectId/progress", requireAuth, async (req, res) => {
    try {
      const progress = await storage.getUserProgress(req.params.userId, req.params.projectId);
      if (!progress) {
        return res.status(404).json({ error: "Progress not found" });
      }
      res.json(progress);
    } catch (error) {
      res.status(500).json({ error: "Failed to fetch user progress" });
    }
  });

  app.put("/api/users/:userId/projects/:projectId/progress", requireAuth, async (req, res) => {
    try {
      const validatedData = insertUserProgressSchema.parse({
        ...req.body,
        userId: req.params.userId,
        projectId: req.params.projectId
      });
      const progress = await storage.updateUserProgress(validatedData);
      res.json(progress);
    } catch (error) {
      res.status(400).json({ error: "Invalid progress data" });
    }
  });

  // Analytics routes
  app.get("/api/projects/:projectId/stats", requireAuth, async (req, res) => {
    try {
      const stats = await storage.getProjectStats(req.params.projectId);
      res.json(stats);
    } catch (error) {
      res.status(500).json({ error: "Failed to fetch project stats" });
    }
  });

  // Dashboard summary route
  app.get("/api/dashboard", requireAuth, async (req, res) => {
    try {
      const projects = await storage.getProjects();
      const totalProjects = projects.length;
      const activeProjects = projects.filter(p => p.status === "in_progress").length;
      const completedProjects = projects.filter(p => p.status === "completed").length;
      
      // Get average completion rate
      const avgCompletion = projects.length > 0 
        ? projects.reduce((sum, p) => sum + (p.completionRate || 0), 0) / projects.length 
        : 0;

      res.json({
        totalProjects,
        activeProjects, 
        completedProjects,
        avgCompletion: Math.round(avgCompletion),
        recentProjects: projects.slice(-3).reverse()
      });
    } catch (error) {
      res.status(500).json({ error: "Failed to fetch dashboard data" });
    }
  });

  // Articles routes
  app.get("/api/articles", async (_req, res) => {
    try {
      const articles = await storage.getArticles();
      res.json(articles);
    } catch (error) {
      res.status(500).json({ error: "Failed to fetch articles" });
    }
  });

  app.get("/api/articles/category/:category", async (req, res) => {
    try {
      const articles = await storage.getArticlesByCategory(req.params.category);
      res.json(articles);
    } catch (error) {
      res.status(500).json({ error: "Failed to fetch articles by category" });
    }
  });

  app.get("/api/articles/:id", async (req, res) => {
    try {
      const article = await storage.getArticle(req.params.id);
      if (!article) {
        return res.status(404).json({ error: "Article not found" });
      }
      res.json(article);
    } catch (error) {
      res.status(500).json({ error: "Failed to fetch article" });
    }
  });

  app.post("/api/articles", requireAdmin, async (req, res) => {
    try {
      console.log("[CREATE ARTICLE /api/articles] Received data:", JSON.stringify(req.body, null, 2));
      
      const validatedData = insertArticleSchema.parse(req.body);
      console.log("[CREATE ARTICLE /api/articles] Validated successfully");
      
      const article = await storage.createArticle(validatedData);
      console.log("[CREATE ARTICLE /api/articles] Article created:", article.id);
      
      res.status(201).json(article);
    } catch (error) {
      console.error("[CREATE ARTICLE /api/articles] Error:", error);
      
      if (error && typeof error === 'object' && 'issues' in error) {
        const zodError = error as any;
        return res.status(400).json({ 
          error: "Dados inválidos",
          details: zodError.issues?.map((issue: any) => ({
            field: issue.path?.join('.'),
            message: issue.message
          }))
        });
      }
      
      res.status(400).json({ error: "Invalid article data" });
    }
  });

  app.put("/api/articles/:id", requireAdmin, async (req, res) => {
    try {
      const validatedData = insertArticleSchema.partial().parse(req.body);
      const article = await storage.updateArticle(req.params.id, validatedData);
      if (!article) {
        return res.status(404).json({ error: "Article not found" });
      }
      res.json(article);
    } catch (error) {
      res.status(400).json({ error: "Invalid article data" });
    }
  });

  app.delete("/api/articles/:id", requireAdmin, async (req, res) => {
    try {
      const success = await storage.deleteArticle(req.params.id);
      if (!success) {
        return res.status(404).json({ error: "Article not found" });
      }
      res.json({ success: true });
    } catch (error) {
      res.status(500).json({ error: "Failed to delete article" });
    }
  });

  // Authentication routes
  app.post("/api/auth/login", async (req, res) => {
    try {
      const { username, password } = req.body;
      console.log("Login attempt:", { username, passwordLength: password?.length });
      
      if (!username || !password) {
        return res.status(400).json({ error: "Username and password are required" });
      }

      // Debug: List all users before search
      const allUsers = await storage.getUsers();
      console.log("Total users in system:", allUsers.length);
      console.log("All usernames:", allUsers.map(u => u.username));
      console.log("Searching for username:", username);

      const user = await storage.getUserByUsername(username);
      console.log("User found:", user ? "Yes" : "No");
      
      if (!user) {
        return res.status(401).json({ error: "Invalid credentials" });
      }

      const isValidPassword = await bcrypt.compare(password, user.password);
      console.log("Password valid:", isValidPassword);
      
      if (!isValidPassword) {
        return res.status(401).json({ error: "Invalid credentials" });
      }

      // Create session
      const { password: _, ...userWithoutPassword } = user;
      req.session.userId = user.id;
      req.session.user = {
        id: userWithoutPassword.id,
        username: userWithoutPassword.username,
        role: userWithoutPassword.role,
        createdAt: userWithoutPassword.createdAt || new Date()
      };

      res.json({ user: userWithoutPassword });
    } catch (error) {
      console.error("Login error:", error);
      res.status(500).json({ error: "Login failed" });
    }
  });

  // Signup route
  app.post("/api/auth/signup", async (req, res) => {
    try {
      const { username, password } = req.body;
      
      if (!username || !password) {
        return res.status(400).json({ error: "Nome de usuário e senha são obrigatórios" });
      }

      // Check if user already exists
      const existingUser = await storage.getUserByUsername(username);
      if (existingUser) {
        return res.status(400).json({ error: "Este nome de usuário já está em uso" });
      }

      // Create new user with minimal data
      const userData = {
        username,
        email: `${username}@temp.local`, // Temporary email
        name: username, // Use username as display name initially
        password,
        role: "user"
      };

      const user = await storage.createUser(userData);
      console.log("User created successfully:", user.username);
      
      // Debug: List all users
      const allUsers = await storage.getUsers();
      console.log("Total users in system:", allUsers.length);
      console.log("All usernames:", allUsers.map(u => u.username));
      
      // Remove password from response
      const { password: _, ...userWithoutPassword } = user;
      res.status(201).json({ user: userWithoutPassword, message: "Conta criada com sucesso!" });
    } catch (error) {
      console.error("Signup error:", error);
      res.status(500).json({ error: "Erro ao criar conta. Tente novamente." });
    }
  });

  app.post("/api/auth/logout", async (req, res) => {
    try {
      // Destroy session
      req.session.destroy((err) => {
        if (err) {
          return res.status(500).json({ error: "Logout failed" });
        }
        res.clearCookie('dttools.session');
        res.json({ message: "Logged out successfully" });
      });
    } catch (error) {
      res.status(500).json({ error: "Logout failed" });
    }
  });

  // Check current session/user
  app.get("/api/auth/me", async (req, res) => {
    try {
      if (!req.session?.userId || !req.session?.user) {
        return res.status(401).json({ error: "Not authenticated" });
      }
      
      // Always fetch fresh user data from database to include all fields like profilePicture
      const freshUser = await storage.getUser(req.session.userId);
      if (!freshUser) {
        return res.status(401).json({ error: "User not found" });
      }
      
      // Update session with latest role if it changed
      if (freshUser.role !== req.session.user.role) {
        req.session.user = {
          id: freshUser.id,
          username: freshUser.username,
          role: freshUser.role,
          createdAt: freshUser.createdAt || new Date()
        };
      }
      
      // Return complete user data (without password)
      const { password: _, ...userWithoutPassword } = freshUser;
      res.json({ user: userWithoutPassword });
    } catch (error) {
      console.error("Auth check error:", error);
      res.status(500).json({ error: "Failed to check authentication" });
    }
  });

  // User profile routes
  app.get("/api/users/profile", requireAuth, async (req, res) => {
    try {
      if (!req.user?.id) {
        return res.status(401).json({ error: "User not authenticated" });
      }

      const user = await storage.getUser(req.user.id);
      if (!user) {
        return res.status(404).json({ error: "User not found" });
      }

      // Remove password from response
      const { password: _, ...userProfile } = user;
      res.json(userProfile);
    } catch (error) {
      res.status(500).json({ error: "Failed to fetch user profile" });
    }
  });

  app.put("/api/users/profile", requireAuth, async (req, res) => {
    try {
      if (!req.user?.id) {
        return res.status(401).json({ error: "User not authenticated" });
      }

      console.log("[Profile Update] User ID:", req.user.id);
      console.log("[Profile Update] Received fields:", Object.keys(req.body));
      console.log("[Profile Update] Has profile_picture:", !!req.body.profile_picture);
      if (req.body.profile_picture) {
        console.log("[Profile Update] profile_picture size:", req.body.profile_picture.length, "chars");
      }

      const validatedData = updateProfileSchema.parse(req.body);
      console.log("[Profile Update] Validated fields:", Object.keys(validatedData));
      console.log("[Profile Update] Has profilePicture after validation:", !!validatedData.profilePicture);
      
      const user = await storage.updateUser(req.user.id, validatedData);
      
      if (!user) {
        return res.status(404).json({ error: "User not found" });
      }

      console.log("[Profile Update] User updated. Has profilePicture:", !!user.profilePicture);
      if (user.profilePicture) {
        console.log("[Profile Update] Saved profilePicture size:", user.profilePicture.length, "chars");
      }

      // Update session user data  
      if (req.session?.user) {
        req.session.user = {
          ...req.session.user,
          username: user.email, // Use email as username
        };
      }

      // Remove password from response
      const { password: _, ...userProfile } = user;
      res.json(userProfile);
    } catch (error) {
      console.error("[Profile Update] Error:", error);
      if (error instanceof Error) {
        res.status(400).json({ error: error.message });
      } else {
        res.status(500).json({ error: "Failed to update user profile" });
      }
    }
  });

  // User management routes (admin only)
  app.get("/api/users", requireAdmin, async (_req, res) => {
    try {
      const users = await storage.getUsers();
      // Remove passwords from response
      const usersWithoutPasswords = users.map(({ password: _, ...user }) => user);
      res.json(usersWithoutPasswords);
    } catch (error) {
      res.status(500).json({ error: "Failed to fetch users" });
    }
  });

  app.post("/api/users", requireAdmin, async (req, res) => {
    try {
      const validatedData = insertUserSchema.parse(req.body);
      const user = await storage.createUser(validatedData);
      // Remove password from response
      const { password: _, ...userWithoutPassword } = user;
      res.status(201).json(userWithoutPassword);
    } catch (error) {
      res.status(400).json({ error: "Invalid user data" });
    }
  });

  app.put("/api/users/:id", requireAdmin, async (req, res) => {
    try {
      const validatedData = insertUserSchema.partial().parse(req.body);
      const user = await storage.updateUser(req.params.id, validatedData);
      if (!user) {
        return res.status(404).json({ error: "User not found" });
      }
      // Remove password from response
      const { password: _, ...userWithoutPassword } = user;
      res.json(userWithoutPassword);
    } catch (error) {
      res.status(400).json({ error: "Invalid user data" });
    }
  });

  app.delete("/api/users/:id", requireAdmin, async (req, res) => {
    try {
      const success = await storage.deleteUser(req.params.id);
      if (!success) {
        return res.status(404).json({ error: "User not found" });
      }
      res.json({ success: true });
    } catch (error) {
      res.status(500).json({ error: "Failed to delete user" });
    }
  });

  // Admin routes
  app.get("/api/admin/stats", requireAdmin, async (_req, res) => {
    try {
      const users = await storage.getUsers();
      const projects = await storage.getProjects();
      const articles = await storage.getArticles();
      
      const stats = {
        totalUsers: users.length,
        totalProjects: projects.length,
        totalArticles: articles.length,
        projectsByStatus: {
          in_progress: projects.filter(p => p.status === 'in_progress').length,
          completed: projects.filter(p => p.status === 'completed').length,
        },
        projectsByPhase: {
          phase1: projects.filter(p => p.currentPhase === 1).length,
          phase2: projects.filter(p => p.currentPhase === 2).length,
          phase3: projects.filter(p => p.currentPhase === 3).length,
          phase4: projects.filter(p => p.currentPhase === 4).length,
          phase5: projects.filter(p => p.currentPhase === 5).length,
        },
        usersByRole: {
          admin: users.filter(u => u.role === 'admin').length,
          user: users.filter(u => u.role === 'user').length,
        },
        articlesByCategory: {
          empathize: articles.filter(a => a.category === 'empathize').length,
          define: articles.filter(a => a.category === 'define').length,
          ideate: articles.filter(a => a.category === 'ideate').length,
          prototype: articles.filter(a => a.category === 'prototype').length,
          test: articles.filter(a => a.category === 'test').length,
        }
      };
      
      res.json(stats);
    } catch (error) {
      res.status(500).json({ error: "Failed to fetch admin stats" });
    }
  });

  // Subscription Plans routes
  app.get("/api/subscription-plans", async (_req, res) => {
    try {
      const plans = await storage.getSubscriptionPlans();
      res.json(plans);
    } catch (error) {
      res.status(500).json({ error: "Failed to fetch subscription plans" });
    }
  });

  app.get("/api/subscription-plans/:id", async (req, res) => {
    try {
      const plan = await storage.getSubscriptionPlan(req.params.id);
      if (!plan) {
        return res.status(404).json({ error: "Subscription plan not found" });
      }
      res.json(plan);
    } catch (error) {
      res.status(500).json({ error: "Failed to fetch subscription plan" });
    }
  });

  // Admin routes for subscription plans
  app.post("/api/subscription-plans", requireAdmin, async (req, res) => {
    try {
      const validatedData = insertSubscriptionPlanSchema.parse(req.body);
      const plan = await storage.createSubscriptionPlan(validatedData);
      res.status(201).json(plan);
    } catch (error) {
      res.status(400).json({ error: "Invalid subscription plan data" });
    }
  });

  app.put("/api/subscription-plans/:id", requireAdmin, async (req, res) => {
    try {
      const validatedData = insertSubscriptionPlanSchema.partial().parse(req.body);
      const plan = await storage.updateSubscriptionPlan(req.params.id, validatedData);
      if (!plan) {
        return res.status(404).json({ error: "Subscription plan not found" });
      }
      res.json(plan);
    } catch (error) {
      res.status(400).json({ error: "Invalid subscription plan data" });
    }
  });

  // User Subscription routes
  app.get("/api/user/subscription", requireAuth, async (req, res) => {
    try {
      if (!req.user?.id) {
        return res.status(401).json({ error: "User not authenticated" });
      }
      
      const subscription = await storage.getUserActiveSubscription(req.user.id);
      res.json(subscription);
    } catch (error) {
      res.status(500).json({ error: "Failed to fetch user subscription" });
    }
  });

  // Create Stripe Checkout Session
  app.post("/api/create-checkout-session", requireAuth, async (req, res) => {
    try {
      if (!req.user?.id) {
        return res.status(401).json({ error: "User not authenticated" });
      }

      const { planId, billingPeriod } = req.body;
      
      if (!planId || !billingPeriod) {
        return res.status(400).json({ error: "Plan ID and billing period are required" });
      }

      const plan = await storage.getSubscriptionPlan(planId);
      if (!plan) {
        return res.status(404).json({ error: "Subscription plan not found" });
      }

      // Free plan doesn't need Stripe
      if (plan.name === "free") {
        const subscription = await storage.createUserSubscription({
          userId: req.user.id,
          planId: plan.id,
          status: "active",
          billingPeriod: "monthly"
        });
        return res.json({ subscription });
      }

      const user = await storage.getUser(req.user.id);
      if (!user) {
        return res.status(404).json({ error: "User not found" });
      }

      // Create or get Stripe customer
      let stripeCustomerId = user.stripeCustomerId;
      if (!stripeCustomerId) {
        const customer = await stripe.customers.create({
          email: user.username,
          metadata: {
            userId: user.id,
          },
        });
        stripeCustomerId = customer.id;
        
        // Update user with stripe customer ID
        await storage.updateUser(user.id, { stripeCustomerId });
      }

      const price = billingPeriod === "yearly" ? plan.priceYearly : plan.priceMonthly;
      
      // Create Stripe Checkout Session
      const session = await stripe.checkout.sessions.create({
        customer: stripeCustomerId,
        payment_method_types: ["card"],
        line_items: [
          {
            price_data: {
              currency: "brl",
              product_data: {
                name: plan.displayName,
                description: plan.description || undefined,
              },
              unit_amount: price,
              recurring: {
                interval: billingPeriod === "yearly" ? "year" : "month",
              },
            },
            quantity: 1,
          },
        ],
        mode: "subscription",
        success_url: `${req.headers.origin}/dashboard?session_id={CHECKOUT_SESSION_ID}`,
        cancel_url: `${req.headers.origin}/pricing`,
        metadata: {
          userId: req.user.id,
          planId: plan.id,
          billingPeriod,
        },
      });

      res.json({ url: session.url });
    } catch (error) {
      console.error("Error creating checkout session:", error);
      res.status(500).json({ error: "Failed to create checkout session" });
    }
  });

  // Stripe webhook to handle subscription events
  app.post("/api/stripe-webhook", async (req, res) => {
    const sig = req.headers["stripe-signature"];
    let event;

    try {
      event = stripe.webhooks.constructEvent(req.body, sig!, process.env.STRIPE_WEBHOOK_SECRET || "");
    } catch (err: any) {
      console.log(`Webhook signature verification failed.`, err.message);
      return res.status(400).send(`Webhook Error: ${err.message}`);
    }

    try {
      switch (event.type) {
        case "checkout.session.completed":
          const session = event.data.object as Stripe.Checkout.Session;
          if (session.metadata) {
            const { userId, planId, billingPeriod } = session.metadata;
            
            // Create user subscription
            await storage.createUserSubscription({
              userId,
              planId,
              stripeSubscriptionId: session.subscription as string,
              status: "active",
              billingPeriod: billingPeriod as "monthly" | "yearly",
              currentPeriodStart: new Date(),
              currentPeriodEnd: new Date(Date.now() + (billingPeriod === "yearly" ? 365 : 30) * 24 * 60 * 60 * 1000)
            });

            // Update user subscription info
            await storage.updateUser(userId, {
              stripeSubscriptionId: session.subscription as string,
              subscriptionPlanId: planId,
              subscriptionStatus: "active"
            });
          }
          break;

        case "customer.subscription.updated":
        case "customer.subscription.deleted":
          const subscription = event.data.object as Stripe.Subscription;
          const customer = await stripe.customers.retrieve(subscription.customer as string) as Stripe.Customer;
          
          if (customer.metadata?.userId) {
            const status = subscription.status === "active" ? "active" : 
                          subscription.status === "canceled" ? "canceled" : "expired";
            
            await storage.updateUser(customer.metadata.userId, {
              subscriptionStatus: status,
              subscriptionEndDate: (subscription as any).current_period_end ? new Date((subscription as any).current_period_end * 1000) : null
            });

            // Update user subscription
            const userSub = await storage.getUserActiveSubscription(customer.metadata.userId);
            if (userSub) {
              await storage.updateUserSubscription(userSub.id, {
                status,
                currentPeriodEnd: (subscription as any).current_period_end ? new Date((subscription as any).current_period_end * 1000) : null,
                cancelAtPeriodEnd: subscription.cancel_at_period_end
              });
            }
          }
          break;

        default:
          console.log(`Unhandled event type ${event.type}`);
      }

      res.json({ received: true });
    } catch (error) {
      console.error("Error processing webhook:", error);
      res.status(500).json({ error: "Webhook processing failed" });
    }
  });

  // Cancel subscription
  app.post("/api/cancel-subscription", requireAuth, async (req, res) => {
    try {
      if (!req.user?.id) {
        return res.status(401).json({ error: "User not authenticated" });
      }

      const user = await storage.getUser(req.user.id);
      if (!user?.stripeSubscriptionId) {
        return res.status(400).json({ error: "No active subscription found" });
      }

      // Cancel the subscription at period end
      await stripe.subscriptions.update(user.stripeSubscriptionId, {
        cancel_at_period_end: true,
      });

      // Update local subscription
      const userSub = await storage.getUserActiveSubscription(req.user.id);
      if (userSub) {
        await storage.cancelUserSubscription(userSub.id);
      }

      res.json({ success: true, message: "Subscription will be canceled at the end of the billing period" });
    } catch (error) {
      console.error("Error canceling subscription:", error);
      res.status(500).json({ error: "Failed to cancel subscription" });
    }
  });

  // AI Chat routes
  app.post("/api/chat", requireAuth, async (req, res) => {
    try {
      const { messages, context }: { messages: ChatMessage[], context: DesignThinkingContext } = req.body;
      
      if (!messages || !Array.isArray(messages)) {
        return res.status(400).json({ error: "Messages array is required" });
      }

      if (!context || typeof context.currentPhase !== 'number') {
        return res.status(400).json({ error: "Valid context with currentPhase is required" });
      }

      // Use Gemini AI instead of OpenAI for cost efficiency
      const lastMessage = messages[messages.length - 1];
      const response = await designThinkingGeminiAI.chat(lastMessage.content, context);
      res.json({ message: response });
    } catch (error) {
      console.error("Error in AI chat:", error);
      // Always return 200 with helpful message, since chat() method now handles fallbacks gracefully
      res.json({ message: "Desculpe, houve um problema temporário. Tente novamente ou continue usando as ferramentas de Design Thinking disponíveis na plataforma." });
    }
  });

  app.post("/api/chat/suggestions", requireAuth, async (req, res) => {
    try {
      const { context, topic }: { context: DesignThinkingContext, topic: string } = req.body;
      
      if (!context || typeof context.currentPhase !== 'number') {
        return res.status(400).json({ error: "Valid context with currentPhase is required" });
      }

      if (!topic || typeof topic !== 'string') {
        return res.status(400).json({ error: "Topic is required" });
      }

      // Use Gemini AI instead of OpenAI for cost efficiency
      const suggestions = await designThinkingGeminiAI.generateSuggestions(context);
      res.json({ suggestions });
    } catch (error) {
      console.error("Error generating suggestions:", error);
      res.status(500).json({ error: "Failed to generate suggestions" });
    }
  });

  app.post("/api/projects/:projectId/analyze", requireAuth, async (req, res) => {
    try {
      const { projectId } = req.params;
      const { currentPhase } = req.body;
      
      // Get project data
      const project = await storage.getProject(projectId);
      if (!project) {
        return res.status(404).json({ error: "Project not found" });
      }

      // Get phase-specific data
      const empathyMaps = await storage.getEmpathyMaps(projectId);
      const personas = await storage.getPersonas(projectId);
      const interviews = await storage.getInterviews(projectId);
      const observations = await storage.getObservations(projectId);
      const povStatements = await storage.getPovStatements(projectId);
      const hmwQuestions = await storage.getHmwQuestions(projectId);
      const ideas = await storage.getIdeas(projectId);
      const prototypes = await storage.getPrototypes(projectId);
      const testPlans = await storage.getTestPlans(projectId);

      const projectData = {
        project,
        empathyMaps,
        personas,
        interviews,
        observations,
        povStatements,
        hmwQuestions,
        ideas,
        prototypes,
        testPlans
      };

      const analysis = await designThinkingAI.analyzeProjectPhase(projectData, currentPhase || project.currentPhase);
      res.json(analysis);
    } catch (error) {
      console.error("Error analyzing project:", error);
      res.status(500).json({ error: "Failed to analyze project" });
    }
  });

  // Comprehensive AI Analysis endpoint
  app.post("/api/projects/:projectId/ai-analysis", requireAuth, async (req, res) => {
    try {
      const { projectId } = req.params;
      
      // Get project data
      const project = await storage.getProject(projectId);
      if (!project) {
        return res.status(404).json({ error: "Project not found" });
      }

      // Get all project data across all phases
      const empathyMaps = await storage.getEmpathyMaps(projectId);
      const personas = await storage.getPersonas(projectId);
      const interviews = await storage.getInterviews(projectId);
      const observations = await storage.getObservations(projectId);
      const povStatements = await storage.getPovStatements(projectId);
      const hmwQuestions = await storage.getHmwQuestions(projectId);
      const ideas = await storage.getIdeas(projectId);
      const prototypes = await storage.getPrototypes(projectId);
      const testPlans = await storage.getTestPlans(projectId);

      // Get test results for all test plans
      const testResults = [];
      for (const testPlan of testPlans) {
        const results = await storage.getTestResults(testPlan.id);
        testResults.push(...results);
      }

      const analysisData = {
        project,
        empathyMaps,
        personas,
        interviews,
        observations,
        povStatements,
        hmwQuestions,
        ideas,
        prototypes,
        testPlans,
        testResults
      };

      const analysis = await designThinkingAI.analyzeCompleteProject(analysisData);
      res.json(analysis);
    } catch (error) {
      console.error("Error generating AI analysis:", error);
      if (error instanceof Error && error.message.includes('OpenAI')) {
        res.status(503).json({ error: "AI service temporarily unavailable. Please check API configuration." });
      } else {
        res.status(500).json({ error: "Failed to generate AI analysis" });
      }
    }
  });

  // Canvas Drawings Routes
  // GET /api/canvas-drawings/:projectId
  app.get("/api/canvas-drawings/:projectId", requireAuth, async (req, res) => {
    try {
      const { projectId } = req.params;
      const drawings = await storage.getCanvasDrawings(projectId);
      res.json(drawings);
    } catch (error) {
      console.error("Error fetching canvas drawings:", error);
      res.status(500).json({ error: "Failed to fetch canvas drawings" });
    }
  });

  // POST /api/canvas-drawings
  app.post("/api/canvas-drawings", requireAuth, async (req, res) => {
    try {
      const parsed = insertCanvasDrawingSchema.parse(req.body);
      const drawing = await storage.createCanvasDrawing(parsed);
      res.status(201).json(drawing);
    } catch (error) {
      console.error("Error creating canvas drawing:", error);
      res.status(500).json({ error: "Failed to create canvas drawing" });
    }
  });

  // PUT /api/canvas-drawings/:id
  app.put("/api/canvas-drawings/:id", requireAuth, async (req, res) => {
    try {
      const { id } = req.params;
      const parsed = insertCanvasDrawingSchema.partial().parse(req.body);
      const drawing = await storage.updateCanvasDrawing(id, parsed);
      
      if (!drawing) {
        return res.status(404).json({ error: "Canvas drawing not found" });
      }
      
      res.json(drawing);
    } catch (error) {
      console.error("Error updating canvas drawing:", error);
      res.status(500).json({ error: "Failed to update canvas drawing" });
    }
  });

  // DELETE /api/canvas-drawings/:id
  app.delete("/api/canvas-drawings/:id", requireAuth, async (req, res) => {
    try {
      const { id } = req.params;
      const success = await storage.deleteCanvasDrawing(id);
      
      if (!success) {
        return res.status(404).json({ error: "Canvas drawing not found" });
      }
      
      res.json({ success: true });
    } catch (error) {
      console.error("Error deleting canvas drawing:", error);
      res.status(500).json({ error: "Failed to delete canvas drawing" });
    }
  });

  // Phase Cards (Kanban) Routes
  // GET /api/phase-cards/:projectId
  app.get("/api/phase-cards/:projectId", requireAuth, async (req, res) => {
    try {
      const { projectId } = req.params;
      const cards = await storage.getPhaseCards(projectId);
      res.json(cards);
    } catch (error) {
      console.error("Error fetching phase cards:", error);
      res.status(500).json({ error: "Failed to fetch phase cards" });
    }
  });

  // POST /api/phase-cards
  app.post("/api/phase-cards", requireAuth, async (req, res) => {
    try {
      const parsed = insertPhaseCardSchema.parse(req.body);
      const card = await storage.createPhaseCard(parsed);
      res.status(201).json(card);
    } catch (error) {
      console.error("Error creating phase card:", error);
      res.status(500).json({ error: "Failed to create phase card" });
    }
  });

  // PUT /api/phase-cards/:id
  app.put("/api/phase-cards/:id", requireAuth, async (req, res) => {
    try {
      const { id } = req.params;
      const parsed = insertPhaseCardSchema.partial().parse(req.body);
      const card = await storage.updatePhaseCard(id, parsed);
      
      if (!card) {
        return res.status(404).json({ error: "Phase card not found" });
      }
      
      res.json(card);
    } catch (error) {
      console.error("Error updating phase card:", error);
      res.status(500).json({ error: "Failed to update phase card" });
    }
  });

  // DELETE /api/phase-cards/:id
  app.delete("/api/phase-cards/:id", requireAuth, async (req, res) => {
    try {
      const { id } = req.params;
      const success = await storage.deletePhaseCard(id);
      
      if (!success) {
        return res.status(404).json({ error: "Phase card not found" });
      }
      
      res.json({ success: true });
    } catch (error) {
      console.error("Error deleting phase card:", error);
      res.status(500).json({ error: "Failed to delete phase card" });
    }
  });

  // Project Backup Routes
  // POST /api/projects/:projectId/backups - Create manual backup
  app.post("/api/projects/:projectId/backups", requireAuth, async (req, res) => {
    try {
      const { projectId } = req.params;
      const { description } = req.body;
      
      const backup = await storage.createProjectBackup(projectId, 'manual', description);
      res.status(201).json(backup);
    } catch (error) {
      console.error("Error creating backup:", error);
      res.status(500).json({ error: "Failed to create backup" });
    }
  });

  // GET /api/projects/:projectId/backups - List all backups for a project
  app.get("/api/projects/:projectId/backups", requireAuth, async (req, res) => {
    try {
      const { projectId } = req.params;
      const backups = await storage.getProjectBackups(projectId);
      res.json(backups);
    } catch (error) {
      console.error("Error fetching backups:", error);
      res.status(500).json({ error: "Failed to fetch backups" });
    }
  });

  // GET /api/backups/:id - Get specific backup details
  app.get("/api/backups/:id", requireAuth, async (req, res) => {
    try {
      const { id } = req.params;
      const backup = await storage.getProjectBackup(id);
      
      if (!backup) {
        return res.status(404).json({ error: "Backup not found" });
      }
      
      res.json(backup);
    } catch (error) {
      console.error("Error fetching backup:", error);
      res.status(500).json({ error: "Failed to fetch backup" });
    }
  });

  // POST /api/backups/:id/restore - Restore project from backup
  app.post("/api/backups/:id/restore", requireAuth, async (req, res) => {
    try {
      const { id } = req.params;
      const success = await storage.restoreProjectBackup(id);
      
      if (!success) {
        return res.status(404).json({ error: "Backup not found or restore failed" });
      }
      
      res.json({ success: true, message: "Project restored successfully" });
    } catch (error) {
      console.error("Error restoring backup:", error);
      res.status(500).json({ error: "Failed to restore backup" });
    }
  });

  // DELETE /api/backups/:id - Delete a backup
  app.delete("/api/backups/:id", requireAuth, async (req, res) => {
    try {
      const { id } = req.params;
      const success = await storage.deleteProjectBackup(id);
      
      if (!success) {
        return res.status(404).json({ error: "Backup not found" });
      }
      
      res.json({ success: true });
    } catch (error) {
      console.error("Error deleting backup:", error);
      res.status(500).json({ error: "Failed to delete backup" });
    }
  });

  // Benchmarking Routes
  // GET /api/benchmarks/:projectId
  app.get("/api/benchmarks/:projectId", requireAuth, async (req, res) => {
    try {
      const { projectId } = req.params;
      const benchmarks = await storage.getBenchmarks(projectId);
      res.json(benchmarks);
    } catch (error) {
      console.error("Error fetching benchmarks:", error);
      res.status(500).json({ error: "Failed to fetch benchmarks" });
    }
  });

  // GET /api/benchmarks/detail/:id
  app.get("/api/benchmarks/detail/:id", requireAuth, async (req, res) => {
    try {
      const { id } = req.params;
      const benchmark = await storage.getBenchmark(id);
      
      if (!benchmark) {
        return res.status(404).json({ error: "Benchmark not found" });
      }
      
      res.json(benchmark);
    } catch (error) {
      console.error("Error fetching benchmark:", error);
      res.status(500).json({ error: "Failed to fetch benchmark" });
    }
  });

  // POST /api/benchmarks
  app.post("/api/benchmarks", requireAuth, async (req, res) => {
    try {
      const parsed = insertBenchmarkSchema.parse(req.body);
      const benchmark = await storage.createBenchmark(parsed);
      res.status(201).json(benchmark);
    } catch (error) {
      console.error("Error creating benchmark:", error);
      res.status(500).json({ error: "Failed to create benchmark" });
    }
  });

  // PUT /api/benchmarks/:id
  app.put("/api/benchmarks/:id", requireAuth, async (req, res) => {
    try {
      const { id } = req.params;
      const parsed = insertBenchmarkSchema.partial().parse(req.body);
      const benchmark = await storage.updateBenchmark(id, parsed);
      
      if (!benchmark) {
        return res.status(404).json({ error: "Benchmark not found" });
      }
      
      res.json(benchmark);
    } catch (error) {
      console.error("Error updating benchmark:", error);
      res.status(500).json({ error: "Failed to update benchmark" });
    }
  });

  // DELETE /api/benchmarks/:id
  app.delete("/api/benchmarks/:id", requireAuth, async (req, res) => {
    try {
      const { id } = req.params;
      const success = await storage.deleteBenchmark(id);
      
      if (!success) {
        return res.status(404).json({ error: "Benchmark not found" });
      }
      
      res.json({ success: true });
    } catch (error) {
      console.error("Error deleting benchmark:", error);
      res.status(500).json({ error: "Failed to delete benchmark" });
    }
  });

  // Benchmark Assessment Routes
  // GET /api/benchmark-assessments/:benchmarkId
  app.get("/api/benchmark-assessments/:benchmarkId", requireAuth, async (req, res) => {
    try {
      const { benchmarkId } = req.params;
      const assessments = await storage.getBenchmarkAssessments(benchmarkId);
      res.json(assessments);
    } catch (error) {
      console.error("Error fetching benchmark assessments:", error);
      res.status(500).json({ error: "Failed to fetch benchmark assessments" });
    }
  });

  // POST /api/benchmark-assessments
  app.post("/api/benchmark-assessments", requireAuth, async (req, res) => {
    try {
      const parsed = insertBenchmarkAssessmentSchema.parse(req.body);
      const assessment = await storage.createBenchmarkAssessment(parsed);
      res.status(201).json(assessment);
    } catch (error) {
      console.error("Error creating benchmark assessment:", error);
      res.status(500).json({ error: "Failed to create benchmark assessment" });
    }
  });

  // PUT /api/benchmark-assessments/:id
  app.put("/api/benchmark-assessments/:id", requireAuth, async (req, res) => {
    try {
      const { id } = req.params;
      const parsed = insertBenchmarkAssessmentSchema.partial().parse(req.body);
      const assessment = await storage.updateBenchmarkAssessment(id, parsed);
      
      if (!assessment) {
        return res.status(404).json({ error: "Benchmark assessment not found" });
      }
      
      res.json(assessment);
    } catch (error) {
      console.error("Error updating benchmark assessment:", error);
      res.status(500).json({ error: "Failed to update benchmark assessment" });
    }
  });

  // DELETE /api/benchmark-assessments/:id
  app.delete("/api/benchmark-assessments/:id", requireAuth, async (req, res) => {
    try {
      const { id } = req.params;
      const success = await storage.deleteBenchmarkAssessment(id);
      
      if (!success) {
        return res.status(404).json({ error: "Benchmark assessment not found" });
      }
      
      res.json({ success: true });
    } catch (error) {
      console.error("Error deleting benchmark assessment:", error);
      res.status(500).json({ error: "Failed to delete benchmark assessment" });
    }
  });

  // DVF Assessment Routes (Desirability, Feasibility, Viability)
  // GET /api/dvf-assessments/:projectId
  app.get("/api/dvf-assessments/:projectId", requireAuth, async (req, res) => {
    try {
      const { projectId } = req.params;
      const assessments = await storage.getDvfAssessments(projectId);
      res.json(assessments);
    } catch (error) {
      console.error("Error fetching DVF assessments:", error);
      res.status(500).json({ error: "Failed to fetch DVF assessments" });
    }
  });

  // POST /api/dvf-assessments
  app.post("/api/dvf-assessments", requireAuth, async (req, res) => {
    try {
      const parsed = insertDvfAssessmentSchema.parse(req.body);
      const assessment = await storage.createDvfAssessment(parsed);
      res.status(201).json(assessment);
    } catch (error) {
      console.error("Error creating DVF assessment:", error);
      res.status(500).json({ error: "Failed to create DVF assessment" });
    }
  });

  // PUT /api/dvf-assessments/:id
  app.put("/api/dvf-assessments/:id", requireAuth, async (req, res) => {
    try {
      const { id } = req.params;
      const parsed = insertDvfAssessmentSchema.partial().parse(req.body);
      const assessment = await storage.updateDvfAssessment(id, parsed);
      
      if (!assessment) {
        return res.status(404).json({ error: "DVF assessment not found" });
      }
      
      res.json(assessment);
    } catch (error) {
      console.error("Error updating DVF assessment:", error);
      res.status(500).json({ error: "Failed to update DVF assessment" });
    }
  });

  // DELETE /api/dvf-assessments/:id
  app.delete("/api/dvf-assessments/:id", requireAuth, async (req, res) => {
    try {
      const { id } = req.params;
      const success = await storage.deleteDvfAssessment(id);
      
      if (!success) {
        return res.status(404).json({ error: "DVF assessment not found" });
      }
      
      res.json({ success: true });
    } catch (error) {
      console.error("Error deleting DVF assessment:", error);
      res.status(500).json({ error: "Failed to delete DVF assessment" });
    }
  });

  // Lovability Metrics Routes
  // GET /api/lovability-metrics/:projectId
  app.get("/api/lovability-metrics/:projectId", requireAuth, async (req, res) => {
    try {
      const { projectId } = req.params;
      const metrics = await storage.getLovabilityMetrics(projectId);
      res.json(metrics);
    } catch (error) {
      console.error("Error fetching lovability metrics:", error);
      res.status(500).json({ error: "Failed to fetch lovability metrics" });
    }
  });

  // POST /api/lovability-metrics
  app.post("/api/lovability-metrics", requireAuth, async (req, res) => {
    try {
      const parsed = insertLovabilityMetricSchema.parse(req.body);
      const metric = await storage.createLovabilityMetric(parsed);
      res.status(201).json(metric);
    } catch (error) {
      console.error("Error creating lovability metric:", error);
      res.status(500).json({ error: "Failed to create lovability metric" });
    }
  });

  // PUT /api/lovability-metrics/:id
  app.put("/api/lovability-metrics/:id", requireAuth, async (req, res) => {
    try {
      const { id } = req.params;
      const parsed = insertLovabilityMetricSchema.partial().parse(req.body);
      const metric = await storage.updateLovabilityMetric(id, parsed);
      
      if (!metric) {
        return res.status(404).json({ error: "Lovability metric not found" });
      }
      
      res.json(metric);
    } catch (error) {
      console.error("Error updating lovability metric:", error);
      res.status(500).json({ error: "Failed to update lovability metric" });
    }
  });

  // DELETE /api/lovability-metrics/:id
  app.delete("/api/lovability-metrics/:id", requireAuth, async (req, res) => {
    try {
      const { id } = req.params;
      const success = await storage.deleteLovabilityMetric(id);
      
      if (!success) {
        return res.status(404).json({ error: "Lovability metric not found" });
      }
      
      res.json({ success: true });
    } catch (error) {
      console.error("Error deleting lovability metric:", error);
      res.status(500).json({ error: "Failed to delete lovability metric" });
    }
  });

  // Project Analytics Routes
  // GET /api/project-analytics/:projectId
  app.get("/api/project-analytics/:projectId", requireAuth, async (req, res) => {
    try {
      const { projectId } = req.params;
      const analytics = await storage.getProjectAnalytics(projectId);
      res.json(analytics);
    } catch (error) {
      console.error("Error fetching project analytics:", error);
      res.status(500).json({ error: "Failed to fetch project analytics" });
    }
  });

  // POST /api/project-analytics
  app.post("/api/project-analytics", requireAuth, async (req, res) => {
    try {
      const parsed = insertProjectAnalyticsSchema.parse(req.body);
      const analytics = await storage.createProjectAnalytics(parsed);
      res.status(201).json(analytics);
    } catch (error) {
      console.error("Error creating project analytics:", error);
      res.status(500).json({ error: "Failed to create project analytics" });
    }
  });

  // PUT /api/project-analytics/:id
  app.put("/api/project-analytics/:id", requireAuth, async (req, res) => {
    try {
      const { id } = req.params;
      const parsed = insertProjectAnalyticsSchema.partial().parse(req.body);
      const analytics = await storage.updateProjectAnalytics(id, parsed);
      
      if (!analytics) {
        return res.status(404).json({ error: "Project analytics not found" });
      }
      
      res.json(analytics);
    } catch (error) {
      console.error("Error updating project analytics:", error);
      res.status(500).json({ error: "Failed to update project analytics" });
    }
  });

  // Competitive Analysis Routes
  // GET /api/competitive-analysis/:projectId
  app.get("/api/competitive-analysis/:projectId", requireAuth, async (req, res) => {
    try {
      const { projectId } = req.params;
      const analyses = await storage.getCompetitiveAnalyses(projectId);
      res.json(analyses);
    } catch (error) {
      console.error("Error fetching competitive analyses:", error);
      res.status(500).json({ error: "Failed to fetch competitive analyses" });
    }
  });

  // POST /api/competitive-analysis
  app.post("/api/competitive-analysis", requireAuth, async (req, res) => {
    try {
      const parsed = insertCompetitiveAnalysisSchema.parse(req.body);
      const analysis = await storage.createCompetitiveAnalysis(parsed);
      res.status(201).json(analysis);
    } catch (error) {
      console.error("Error creating competitive analysis:", error);
      res.status(500).json({ error: "Failed to create competitive analysis" });
    }
  });

  // PUT /api/competitive-analysis/:id
  app.put("/api/competitive-analysis/:id", requireAuth, async (req, res) => {
    try {
      const { id } = req.params;
      const parsed = insertCompetitiveAnalysisSchema.partial().parse(req.body);
      const analysis = await storage.updateCompetitiveAnalysis(id, parsed);
      
      if (!analysis) {
        return res.status(404).json({ error: "Competitive analysis not found" });
      }
      
      res.json(analysis);
    } catch (error) {
      console.error("Error updating competitive analysis:", error);
      res.status(500).json({ error: "Failed to update competitive analysis" });
    }
  });

  // DELETE /api/competitive-analysis/:id
  app.delete("/api/competitive-analysis/:id", requireAuth, async (req, res) => {
    try {
      const { id } = req.params;
      const success = await storage.deleteCompetitiveAnalysis(id);
      
      if (!success) {
        return res.status(404).json({ error: "Competitive analysis not found" });
      }
      
      res.json({ success: true });
    } catch (error) {
      console.error("Error deleting competitive analysis:", error);
      res.status(500).json({ error: "Failed to delete competitive analysis" });
    }
  });

  // AI Benchmarking Recommendations Route
  // POST /api/benchmarking/ai-recommendations/:projectId
  app.post("/api/benchmarking/ai-recommendations/:projectId", requireAuth, async (req, res) => {
    try {
      const { projectId } = req.params;
      
      // Verify project ownership
      const project = await storage.getProject(projectId);
      if (!project) {
        return res.status(404).json({ error: "Project not found" });
      }

      // Collect all benchmarking data
      const [dvfAssessments, lovabilityMetrics, projectAnalytics, competitiveAnalyses] = await Promise.all([
        storage.getDvfAssessments(projectId),
        storage.getLovabilityMetrics(projectId),
        storage.getProjectAnalytics(projectId),
        storage.getCompetitiveAnalyses(projectId)
      ]);

      // Transform data for AI analysis
      const benchmarkingData = {
        projectId: project.id,
        projectName: project.name,
        projectDescription: project.description || undefined,
        
        // DVF data with calculated scores
        dvfAssessments: dvfAssessments.map((assessment: any) => ({
          desirabilityScore: assessment.desirabilityScore || 0,
          feasibilityScore: assessment.feasibilityScore || 0,
          viabilityScore: assessment.viabilityScore || 0,
          recommendation: assessment.recommendation || 'modify',
          overallScore: Math.round(((assessment.desirabilityScore || 0) + 
                                   (assessment.feasibilityScore || 0) + 
                                   (assessment.viabilityScore || 0)) / 3 * 10) / 10
        })),
        
        // Lovability metrics
        lovabilityMetrics: lovabilityMetrics.length > 0 ? {
          npsScore: lovabilityMetrics[0]?.npsScore || 0,
          satisfactionScore: lovabilityMetrics[0]?.satisfactionScore || 0,
          engagementRate: lovabilityMetrics[0]?.engagementTime || 0,
          emotionalDistribution: (lovabilityMetrics[0]?.emotionalDistribution as Record<string, number>) || {},
          overallLovabilityScore: lovabilityMetrics[0]?.lovabilityScore || 0
        } : undefined,
        
        // Project analytics
        projectAnalytics: projectAnalytics ? {
          completionRate: projectAnalytics.completionRate || 0,
          totalTimeSpent: projectAnalytics.totalTimeSpent || 0,
          teamSize: projectAnalytics.teamSize || 1,
          innovationLevel: projectAnalytics.innovationLevel || 0,
          overallSuccess: projectAnalytics.overallSuccess || 0,
          topPerformingTools: (projectAnalytics.topPerformingTools as string[]) || [],
          timeBottlenecks: (projectAnalytics.timeBottlenecks as string[]) || []
        } : undefined,
        
        // Competitive analysis
        competitiveAnalysis: competitiveAnalyses.map((analysis: any) => {
          const advantagesCount = Array.isArray(analysis.ourAdvantages) ? analysis.ourAdvantages.length : 0;
          const gapsCount = Array.isArray(analysis.functionalGaps) ? analysis.functionalGaps.length : 0;
          
          return {
            competitorName: analysis.competitorName || '',
            competitorType: analysis.competitorType || 'direct',
            marketPosition: analysis.marketPosition || 'challenger',
            ourAdvantages: (analysis.ourAdvantages as string[]) || [],
            functionalGaps: (analysis.functionalGaps as string[]) || [],
            competitivenessScore: Math.max(0, Math.min(10, (advantagesCount * 2) - (gapsCount * 0.5)))
          };
        })
      };

      // Import Gemini service
      const { designThinkingGeminiAI } = await import("./geminiService");
      
      // Generate AI recommendations
      const recommendations = await designThinkingGeminiAI.generateBenchmarkingRecommendations(benchmarkingData);
      
      res.json({
        success: true,
        data: {
          projectInfo: {
            name: project.name,
            description: project.description
          },
          dataCollected: {
            dvfAssessments: dvfAssessments.length,
            lovabilityMetrics: lovabilityMetrics.length,
            projectAnalytics: projectAnalytics ? 1 : 0,
            competitiveAnalyses: competitiveAnalyses.length
          },
          recommendations
        }
      });
      
    } catch (error) {
      console.error("Error generating AI benchmarking recommendations:", error);
      res.status(500).json({ 
        error: "Failed to generate AI recommendations",
        details: error instanceof Error ? error.message : "Unknown error"
      });
    }
  });

  // GET /api/projects/:id/export-pptx - Export project as PPTX
  app.get("/api/projects/:id/export-pptx", requireAuth, async (req, res) => {
    try {
      const { id } = req.params;
      
      // Verify project ownership
      const project = await storage.getProject(id);
      if (!project) {
        return res.status(404).json({ error: "Project not found" });
      }

      // Generate PPTX
      const pptxService = new PPTXService();
      const pptxBuffer = await pptxService.generateProjectPPTX(id);
      
      // Set response headers for file download
      const filename = `${project.name.replace(/[^a-zA-Z0-9]/g, '_')}_DTTools.pptx`;
      res.setHeader('Content-Type', 'application/vnd.openxmlformats-officedocument.presentationml.presentation');
      res.setHeader('Content-Disposition', `attachment; filename="${filename}"`);
      res.setHeader('Content-Length', pptxBuffer.length);
      
      // Send the buffer
      res.send(pptxBuffer);
      
    } catch (error) {
      console.error("Error generating PPTX:", error);
      res.status(500).json({ error: "Failed to generate PPTX presentation" });
    }
  });

  // GET /api/projects/:id/export-pdf - Export project as PDF
  app.get("/api/projects/:id/export-pdf", requireAuth, async (req, res) => {
    try {
      const { id } = req.params;
      
      // Verify project ownership
      const project = await storage.getProject(id);
      if (!project) {
        return res.status(404).json({ error: "Project not found" });
      }

      // Generate PDF using PPTX service and convert
      const pptxService = new PPTXService();
      const pdfBuffer = await pptxService.generateProjectPDF(id);
      
      // Set response headers for file download
      const filename = `${project.name.replace(/[^a-zA-Z0-9]/g, '_')}_DTTools.pdf`;
      res.setHeader('Content-Type', 'application/pdf');
      res.setHeader('Content-Disposition', `attachment; filename="${filename}"`);
      res.setHeader('Content-Length', pdfBuffer.length);
      
      // Send the buffer
      res.send(pdfBuffer);
      
    } catch (error) {
      console.error("Error generating PDF:", error);
      res.status(500).json({ error: "Failed to generate PDF document" });
    }
  });

  // GET /api/projects/:id/export-markdown - Export project as Markdown
  app.get("/api/projects/:id/export-markdown", requireAuth, async (req, res) => {
    try {
      const { id } = req.params;
      
      // Verify project ownership
      const project = await storage.getProject(id);
      if (!project) {
        return res.status(404).json({ error: "Project not found" });
      }

      // Generate Markdown
      const pptxService = new PPTXService();
      const markdown = await pptxService.generateProjectMarkdown(id);
      
      // Set response headers for file download
      const filename = `${project.name.replace(/[^a-zA-Z0-9]/g, '_')}_DTTools.md`;
      res.setHeader('Content-Type', 'text/markdown; charset=utf-8');
      res.setHeader('Content-Disposition', `attachment; filename="${filename}"`);
      res.setHeader('Content-Length', Buffer.byteLength(markdown, 'utf8'));
      
      // Send the markdown content
      res.send(markdown);
      
    } catch (error) {
      console.error("Error generating Markdown:", error);
      res.status(500).json({ error: "Failed to generate Markdown document" });
    }
  });

  // ===== HELP/WIKI SYSTEM ROUTES =====

  // GET /api/help - List all help articles
  app.get("/api/help", async (req, res) => {
    try {
      const { category, phase, featured } = req.query;
      let articles = await storage.getHelpArticles();
      
      // Filter by category if provided
      if (category && typeof category === 'string') {
        articles = articles.filter(a => a.category === category);
      }
      
      // Filter by phase if provided
      if (phase) {
        const phaseNum = parseInt(phase as string);
        articles = articles.filter(a => a.phase === phaseNum);
      }
      
      // Filter by featured if provided
      if (featured === 'true') {
        articles = articles.filter(a => a.featured);
      }
      
      // Sort by order
      articles.sort((a, b) => (a.order || 0) - (b.order || 0));
      
      res.json(articles);
    } catch (error) {
      console.error("Error fetching help articles:", error);
      res.status(500).json({ error: "Failed to fetch help articles" });
    }
  });

  // GET /api/help/search - Search help articles
  app.get("/api/help/search", async (req, res) => {
    try {
      const { q } = req.query;
      
      if (!q || typeof q !== 'string') {
        return res.status(400).json({ error: "Search query required" });
      }
      
      const searchTerm = q.toLowerCase();
      const articles = await storage.searchHelpArticles(searchTerm);
      
      res.json(articles);
    } catch (error) {
      console.error("Error searching help articles:", error);
      res.status(500).json({ error: "Failed to search help articles" });
    }
  });

  // GET /api/help/:slug - Get specific help article by slug
  app.get("/api/help/:slug", async (req, res) => {
    try {
      const { slug } = req.params;
      const article = await storage.getHelpArticleBySlug(slug);
      
      if (!article) {
        return res.status(404).json({ error: "Help article not found" });
      }
      
      // Increment view count and return updated article
      const updatedArticle = await storage.incrementHelpArticleViews(article.id);
      
      res.json(updatedArticle || article);
    } catch (error) {
      console.error("Error fetching help article:", error);
      res.status(500).json({ error: "Failed to fetch help article" });
    }
  });

  // POST /api/help/:id/helpful - Mark article as helpful
  app.post("/api/help/:id/helpful", async (req, res) => {
    try {
      const { id } = req.params;
      const article = await storage.incrementHelpArticleHelpful(id);
      
      if (!article) {
        return res.status(404).json({ error: "Help article not found" });
      }
      
      res.json(article);
    } catch (error) {
      console.error("Error marking article helpful:", error);
      res.status(500).json({ error: "Failed to mark article as helpful" });
    }
  });

  // GET /api/help/categories/list - Get list of all categories
  app.get("/api/help/categories/list", async (req, res) => {
    try {
      const articles = await storage.getHelpArticles();
      const categorySet = new Set<string>();
      articles.forEach(a => categorySet.add(a.category));
      const categories = Array.from(categorySet);
      
      res.json(categories);
    } catch (error) {
      console.error("Error fetching help categories:", error);
      res.status(500).json({ error: "Failed to fetch help categories" });
    }
  });

  // POST /api/help - Create new help article (Admin only)
  app.post("/api/help", requireAdmin, async (req, res) => {
    try {
<<<<<<< HEAD
      console.log("[CREATE ARTICLE] Received data:", JSON.stringify(req.body, null, 2));
      console.log("[CREATE ARTICLE] User session:", req.session?.userId, req.session?.user?.role);
      
      const validatedData = insertHelpArticleSchema.parse(req.body);
      console.log("[CREATE ARTICLE] Validated data:", JSON.stringify(validatedData, null, 2));
      
      const newArticle = await storage.createHelpArticle(validatedData);
      console.log("[CREATE ARTICLE] Article created successfully:", newArticle.id);
      
      res.json(newArticle);
    } catch (error) {
      console.error("[CREATE ARTICLE] Error:", error);
      
      if (error && typeof error === 'object' && 'issues' in error) {
        const zodError = error as any;
        return res.status(400).json({ 
          error: "Dados inválidos",
          details: zodError.issues?.map((issue: any) => ({
            field: issue.path?.join('.'),
            message: issue.message
          }))
        });
      }
      
=======
      const articleData = req.body;
      const newArticle = await storage.createHelpArticle(articleData);
      res.json(newArticle);
    } catch (error) {
      console.error("Error creating help article:", error);
>>>>>>> df65cbc5
      res.status(500).json({ error: "Failed to create help article" });
    }
  });

  // PUT /api/help/:id - Update help article (Admin only)
  app.put("/api/help/:id", requireAdmin, async (req, res) => {
    try {
      const { id } = req.params;
      const articleData = req.body;
      const updatedArticle = await storage.updateHelpArticle(id, articleData);
      
      if (!updatedArticle) {
        return res.status(404).json({ error: "Help article not found" });
      }
      
      res.json(updatedArticle);
    } catch (error) {
      console.error("Error updating help article:", error);
      res.status(500).json({ error: "Failed to update help article" });
    }
  });

  // DELETE /api/help/:id - Delete help article (Admin only)
  app.delete("/api/help/:id", requireAdmin, async (req, res) => {
    try {
      const { id } = req.params;
      const deleted = await storage.deleteHelpArticle(id);
      
      if (!deleted) {
        return res.status(404).json({ error: "Help article not found" });
      }
      
      res.json({ success: true, message: "Article deleted successfully" });
    } catch (error) {
      console.error("Error deleting help article:", error);
      res.status(500).json({ error: "Failed to delete help article" });
    }
  });

  // POST /api/help/seed - Seed initial help articles (Admin only)
  app.post("/api/help/seed", requireAdmin, async (req, res) => {
    try {
      const { seedHelpArticles, helpArticlesData } = await import("../scripts/seed-help-articles");
      
      // Check if articles already exist
      const existingArticles = await storage.getHelpArticles();
      
      if (existingArticles.length > 0) {
        return res.status(400).json({ 
          error: "Articles already exist",
          count: existingArticles.length,
          message: "Delete existing articles before seeding"
        });
      }

      // Insert all articles
      for (const articleData of helpArticlesData) {
        await storage.createHelpArticle(articleData);
      }
      
      const seededArticles = await storage.getHelpArticles();
      
      res.json({
        success: true,
        count: seededArticles.length,
        message: `Successfully seeded ${seededArticles.length} help articles`
      });
    } catch (error) {
      console.error("Error seeding help articles:", error);
      res.status(500).json({ error: "Failed to seed help articles" });
    }
  });

  const httpServer = createServer(app);
  return httpServer;
}<|MERGE_RESOLUTION|>--- conflicted
+++ resolved
@@ -82,25 +82,14 @@
 
 // Admin authorization middleware  
 function requireAdmin(req: Request, res: Response, next: NextFunction) {
-  console.log("[ADMIN CHECK] Request:", {
-    hasSession: !!req.session,
-    userId: req.session?.userId,
-    userRole: req.session?.user?.role,
-    method: req.method,
-    path: req.path
-  });
-  
   if (!req.session?.userId || !req.session?.user) {
-    console.log("[ADMIN CHECK] FAILED - No session");
     return res.status(401).json({ error: "Authentication required" });
   }
   
   if (req.session.user.role !== 'admin') {
-    console.log("[ADMIN CHECK] FAILED - Not admin, role:", req.session.user.role);
     return res.status(403).json({ error: "Admin access required" });
   }
   
-  console.log("[ADMIN CHECK] PASSED - User is admin");
   // Set user data on request
   req.user = req.session.user;
   next();
@@ -177,11 +166,6 @@
 }
 
 export async function registerRoutes(app: Express): Promise<Server> {
-  // Health check endpoint for Replit deployment validation
-  app.get('/health', (req: Request, res: Response) => {
-    res.status(200).json({ status: 'ok', timestamp: new Date().toISOString() });
-  });
-
   // Subscription info endpoint
   app.get("/api/subscription-info", requireAuth, getSubscriptionInfo);
 
@@ -909,29 +893,10 @@
 
   app.post("/api/articles", requireAdmin, async (req, res) => {
     try {
-      console.log("[CREATE ARTICLE /api/articles] Received data:", JSON.stringify(req.body, null, 2));
-      
       const validatedData = insertArticleSchema.parse(req.body);
-      console.log("[CREATE ARTICLE /api/articles] Validated successfully");
-      
       const article = await storage.createArticle(validatedData);
-      console.log("[CREATE ARTICLE /api/articles] Article created:", article.id);
-      
       res.status(201).json(article);
     } catch (error) {
-      console.error("[CREATE ARTICLE /api/articles] Error:", error);
-      
-      if (error && typeof error === 'object' && 'issues' in error) {
-        const zodError = error as any;
-        return res.status(400).json({ 
-          error: "Dados inválidos",
-          details: zodError.issues?.map((issue: any) => ({
-            field: issue.path?.join('.'),
-            message: issue.message
-          }))
-        });
-      }
-      
       res.status(400).json({ error: "Invalid article data" });
     }
   });
@@ -2515,38 +2480,11 @@
   // POST /api/help - Create new help article (Admin only)
   app.post("/api/help", requireAdmin, async (req, res) => {
     try {
-<<<<<<< HEAD
-      console.log("[CREATE ARTICLE] Received data:", JSON.stringify(req.body, null, 2));
-      console.log("[CREATE ARTICLE] User session:", req.session?.userId, req.session?.user?.role);
-      
-      const validatedData = insertHelpArticleSchema.parse(req.body);
-      console.log("[CREATE ARTICLE] Validated data:", JSON.stringify(validatedData, null, 2));
-      
-      const newArticle = await storage.createHelpArticle(validatedData);
-      console.log("[CREATE ARTICLE] Article created successfully:", newArticle.id);
-      
-      res.json(newArticle);
-    } catch (error) {
-      console.error("[CREATE ARTICLE] Error:", error);
-      
-      if (error && typeof error === 'object' && 'issues' in error) {
-        const zodError = error as any;
-        return res.status(400).json({ 
-          error: "Dados inválidos",
-          details: zodError.issues?.map((issue: any) => ({
-            field: issue.path?.join('.'),
-            message: issue.message
-          }))
-        });
-      }
-      
-=======
       const articleData = req.body;
       const newArticle = await storage.createHelpArticle(articleData);
       res.json(newArticle);
     } catch (error) {
       console.error("Error creating help article:", error);
->>>>>>> df65cbc5
       res.status(500).json({ error: "Failed to create help article" });
     }
   });
