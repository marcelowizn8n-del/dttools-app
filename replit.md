# DTTools - Design Thinking Tools

## Overview

DTTools é uma plataforma interativa e abrangente para guiar designers, equipes de inovação e profissionais criativos pelas etapas do Design Thinking. O aplicativo oferece ferramentas específicas para cada uma das 5 fases do processo, sistema de progresso gamificado e funcionalidades de colaboração e exportação.

## User Preferences

Preferred communication style: Simple, everyday language.

## System Architecture

### Frontend Architecture
- **Framework**: React 18 com TypeScript
- **Routing**: Wouter para navegação entre fases
- **UI Components**: shadcn/ui component library with Radix UI primitives
- **Styling**: Tailwind CSS com tema customizado para Design Thinking
- **State Management**: TanStack Query para gerenciamento de estado do servidor
- **Build Tool**: Vite com configuração customizada

### Backend Architecture
- **Framework**: Express.js com TypeScript
- **API Design**: APIs RESTful para cada fase do Design Thinking
- **Database ORM**: Drizzle ORM para operações type-safe
- **Session Management**: Express sessions para progresso do usuário
- **Development**: Integração Vite para hot module replacement

### Database Design
- **Database**: PostgreSQL para persistência de dados
- **Schema Management**: Drizzle migrations com definições TypeScript
- **Core Entities**:
  - **Projects**: Projetos de Design Thinking dos usuários
  - **Empathy Maps**: Mapas de empatia (Fase 1)
  - **Personas**: Personas criadas pelos usuários (Fase 1)
  - **Interviews**: Entrevistas com usuários (Fase 1)
  - **POV Statements**: Point of View statements (Fase 2)
  - **Ideas**: Ideias geradas (Fase 3)
  - **Prototypes**: Protótipos criados (Fase 4)
  - **Tests**: Resultados de testes (Fase 5)
  - **User Progress**: Sistema de progresso e badges

### Key Features - 5 Fases do Design Thinking

#### 1. Empatizar
- **Mapa de Empatia**: Ferramenta para capturar o que o usuário diz, pensa, faz e sente
- **Personas**: Criação de perfis detalhados dos usuários-alvo
- **Entrevistas**: Documentação de entrevistas com usuários
- **Observações de Campo**: Registro de comportamentos observados
- **Jornada do Usuário**: Mapeamento da experiência do usuário

#### 2. Definir
- **POV Statements**: Point of View statements estruturados
- **How Might We**: Definição de desafios de design
- **Problem Statements**: Declarações claras dos problemas

#### 3. Idear
- **Brainstorming**: Ferramenta para geração de ideias
- **Categorização de Ideias**: Organização e agrupamento
- **Priorização**: Sistema de votação e ranking

#### 4. Prototipar
- **Tipos de Protótipo**: Digital, física, storyboard
- **Documentação**: Imagens, descrições, materiais
- **Iterações**: Versionamento de protótipos

#### 5. Testar
- **Planos de Teste**: Definição de metodologias
- **Resultados**: Coleta de feedback e métricas
- **Insights**: Learnings e próximos passos

### Sistema de Benchmarking
- **Comparação com Indústria**: Benchmarks por setor e tamanho de empresa
- **Análise de Maturidade**: Avaliação de competências por fase do Design Thinking
- **Indicadores de Performance**: Métricas e KPIs de maturidade
- **Recomendações Personalizadas**: Sugestões de melhoria baseadas em dados
- **Relatórios de Progresso**: Acompanhamento de evolução ao longo do tempo
- **Assessments Customizados**: Avaliações específicas por projeto ou equipe

### Sistema de Progresso
- **Badges**: Conquistas por completar atividades
- **Pontuação**: Sistema de pontos por fase
- **Tracking**: Progresso visual através das 5 fases
- **Gamificação**: Níveis e reconhecimentos

### Data Flow Architecture
- **Client-Server Communication**: APIs REST para CRUD de cada ferramenta
- **Export Functionality**: Geração de PDFs e CSVs dos dados
- **Progress Tracking**: Salvamento automático de progresso
- **Type Safety**: TypeScript end-to-end com schemas compartilhados

## External Dependencies

### UI and Styling
- **Radix UI**: Componentes acessíveis para interface complexa
- **Tailwind CSS**: Framework CSS utilitário
- **Lucide React**: Biblioteca de ícones
- **Framer Motion**: Animações para progresso e gamificação

### Development Tools
- **Vite**: Build tool rápido com HMR
- **TypeScript**: Type checking em frontend e backend
- **jsPDF**: Geração de relatórios PDF
- **React Hook Form**: Formulários para cada ferramenta

### Export and Sharing
- **PDF Generation**: jsPDF para exportação de mapas e relatórios
- **CSV Export**: Para dados tabulares de pesquisas e testes
<<<<<<< HEAD
- **Local Storage**: Cache de progresso offline

## Recent Changes

### 03/10/2025 - Unified Help & Library System (v11.0.0-UNIFIED-SYSTEM) ✅ IMPLEMENTADO
- **UNIFICAÇÃO COMPLETA**: Biblioteca e Ajuda usam mesma tabela `helpArticles` com filtro por categoria
- **Rotas em Português**: Adicionadas rotas `/ajuda` e `/biblioteca` (além de `/help` e `/library`)
- **Sistema de Filtros**:
  - **`/ajuda`**: Mostra apenas artigos com categorias do sistema (`inicio-rapido`, `fases`, `colaboracao`, `exportacao`)
  - **`/biblioteca`**: Mostra artigos educacionais (exclui categorias do sistema)
- **LibraryPage Atualizada**: Busca de `/api/help` com filtro de categorias do sistema
- **ArticleDetailPage Atualizada**: Busca de `/api/help` e links corrigidos para `/biblioteca`
- **Rotas de Artigos**: `/biblioteca/artigo/:id` e `/library/article/:id` funcionando
- **Admin CRUD**: Sistema completo de criar/editar/deletar artigos com preview Markdown
- **Separação Clara**: Ajuda = tutoriais do sistema | Biblioteca = conteúdo educacional

### 02/10/2025 - Production Asset Sync & Auto-Deploy Fix (v8.0.0-AUTO-SYNC) ✅ RESOLVIDO
- **CRITICAL FIX**: Implementado sincronização automática de assets em produção - SOLUÇÃO DEFINITIVA
- **Root Cause Identificado**: Deployment não incluía arquivos de build porque server/public não era commitado
- **Auto-Sync Sistema**: Servidor agora copia dist/public → server/public automaticamente no startup de produção
- **Production Workflow**: Build → Deploy → Startup sync → Serve (100% automático)
- **GitIgnore Clean**: Removido server/public/ do .gitignore + adicionado exceção !server/public/
- **Asset Management**: Arquivos de build sincronizados automaticamente no startup
- **User Creation Form**: Campos Email e Nome Completo funcionando no Admin
- **Home Page Fix**: Tela branca em dttools.app completamente resolvida
- **Deployment Working**: Sistema testado e funcionando em produção

### 02/10/2025 - Admin Planos Tab Complete Fix (v6.0.0-FINAL-PLANOS-FIX)
- **CRITICAL FIX**: Resolvido problema definitivo da tab "Planos" no Admin
- **Inline Flexbox Styles**: Aplicado `style={{ flex: 1 }}` em todas as tabs do Admin para garantir renderização
- **Build Version Update**: Atualizado para v6.0.0-FINAL-PLANOS-FIX
- **Cache Invalidation**: Adicionado BUILD_VERSION constant no server para forçar rebuild do deployment
- **Environment Restart**: Executado `kill 1` para limpar caches e processos travados
- **Tab Planos Verified**: Tab confirmada funcionando em ambiente de desenvolvimento com data-testid="tab-plans"

### 02/10/2025 - Service Worker Cleanup & Admin Tab Fix (v3.0.0)
- **CRITICAL FIX**: Resolvido problema de cache do Service Worker que escondia tab "Planos" no Admin
- **Service Worker Removal**: Substituído SW por versão de auto-limpeza que deleta caches e se auto-desregistra
- **Auto-Cleanup Script**: Adicionado script no index.html para limpeza automática de Service Workers
- **CSS Ultra-Específico**: Implementado CSS com seletor `:has()` para garantir visibilidade da tab Planos
- **Duplicate Prevention**: Sistema de debouncing (3 segundos) para prevenir projetos duplicados
- **UserMenu Navigation**: Corrigido link de Administração com gerenciamento de estado do dropdown
- **Pricing Page Layout**: Corrigido layout dos botões nas cards de preços com flexbox
- **Documentation**: Criado `ADMIN_PLANOS_TAB_FIX.md` com instruções completas de resolução
=======
- **Local Storage**: Cache de progresso offline
>>>>>>> df65cbc5
<|MERGE_RESOLUTION|>--- conflicted
+++ resolved
@@ -105,51 +105,4 @@
 ### Export and Sharing
 - **PDF Generation**: jsPDF para exportação de mapas e relatórios
 - **CSV Export**: Para dados tabulares de pesquisas e testes
-<<<<<<< HEAD
-- **Local Storage**: Cache de progresso offline
-
-## Recent Changes
-
-### 03/10/2025 - Unified Help & Library System (v11.0.0-UNIFIED-SYSTEM) ✅ IMPLEMENTADO
-- **UNIFICAÇÃO COMPLETA**: Biblioteca e Ajuda usam mesma tabela `helpArticles` com filtro por categoria
-- **Rotas em Português**: Adicionadas rotas `/ajuda` e `/biblioteca` (além de `/help` e `/library`)
-- **Sistema de Filtros**:
-  - **`/ajuda`**: Mostra apenas artigos com categorias do sistema (`inicio-rapido`, `fases`, `colaboracao`, `exportacao`)
-  - **`/biblioteca`**: Mostra artigos educacionais (exclui categorias do sistema)
-- **LibraryPage Atualizada**: Busca de `/api/help` com filtro de categorias do sistema
-- **ArticleDetailPage Atualizada**: Busca de `/api/help` e links corrigidos para `/biblioteca`
-- **Rotas de Artigos**: `/biblioteca/artigo/:id` e `/library/article/:id` funcionando
-- **Admin CRUD**: Sistema completo de criar/editar/deletar artigos com preview Markdown
-- **Separação Clara**: Ajuda = tutoriais do sistema | Biblioteca = conteúdo educacional
-
-### 02/10/2025 - Production Asset Sync & Auto-Deploy Fix (v8.0.0-AUTO-SYNC) ✅ RESOLVIDO
-- **CRITICAL FIX**: Implementado sincronização automática de assets em produção - SOLUÇÃO DEFINITIVA
-- **Root Cause Identificado**: Deployment não incluía arquivos de build porque server/public não era commitado
-- **Auto-Sync Sistema**: Servidor agora copia dist/public → server/public automaticamente no startup de produção
-- **Production Workflow**: Build → Deploy → Startup sync → Serve (100% automático)
-- **GitIgnore Clean**: Removido server/public/ do .gitignore + adicionado exceção !server/public/
-- **Asset Management**: Arquivos de build sincronizados automaticamente no startup
-- **User Creation Form**: Campos Email e Nome Completo funcionando no Admin
-- **Home Page Fix**: Tela branca em dttools.app completamente resolvida
-- **Deployment Working**: Sistema testado e funcionando em produção
-
-### 02/10/2025 - Admin Planos Tab Complete Fix (v6.0.0-FINAL-PLANOS-FIX)
-- **CRITICAL FIX**: Resolvido problema definitivo da tab "Planos" no Admin
-- **Inline Flexbox Styles**: Aplicado `style={{ flex: 1 }}` em todas as tabs do Admin para garantir renderização
-- **Build Version Update**: Atualizado para v6.0.0-FINAL-PLANOS-FIX
-- **Cache Invalidation**: Adicionado BUILD_VERSION constant no server para forçar rebuild do deployment
-- **Environment Restart**: Executado `kill 1` para limpar caches e processos travados
-- **Tab Planos Verified**: Tab confirmada funcionando em ambiente de desenvolvimento com data-testid="tab-plans"
-
-### 02/10/2025 - Service Worker Cleanup & Admin Tab Fix (v3.0.0)
-- **CRITICAL FIX**: Resolvido problema de cache do Service Worker que escondia tab "Planos" no Admin
-- **Service Worker Removal**: Substituído SW por versão de auto-limpeza que deleta caches e se auto-desregistra
-- **Auto-Cleanup Script**: Adicionado script no index.html para limpeza automática de Service Workers
-- **CSS Ultra-Específico**: Implementado CSS com seletor `:has()` para garantir visibilidade da tab Planos
-- **Duplicate Prevention**: Sistema de debouncing (3 segundos) para prevenir projetos duplicados
-- **UserMenu Navigation**: Corrigido link de Administração com gerenciamento de estado do dropdown
-- **Pricing Page Layout**: Corrigido layout dos botões nas cards de preços com flexbox
-- **Documentation**: Criado `ADMIN_PLANOS_TAB_FIX.md` com instruções completas de resolução
-=======
-- **Local Storage**: Cache de progresso offline
->>>>>>> df65cbc5
+- **Local Storage**: Cache de progresso offline